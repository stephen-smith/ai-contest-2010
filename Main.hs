--- conflicted
+++ resolved
@@ -8,84 +8,13 @@
 
 import PlanetWars
 
-<<<<<<< HEAD
-data Fleet = Fleet
-    { fleetOwner          :: Int
-    , fleetShips          :: Int
-    , fleetSource         :: Int
-    , fleetDestination    :: Int
-    , fleetTripLength     :: Int
-    , fleetTurnsRemaining :: Int
-    } deriving (Show)
-
-data GameState = GameState
-    { gameStatePlanets :: IntMap Planet
-    , gameStateFleets  :: [Fleet]
-    } deriving (Show)
-
-instance Monoid GameState where
-    mempty = GameState mempty mempty
-    mappend (GameState p1 f1) (GameState p2 f2) =
-        GameState (p1 `mappend` p2) (f1 `mappend` f2)
-
-buildGameState :: GameState -> String -> GameState
-buildGameState state string = case words string of
-    ("P" : xs) ->
-        let planet = Planet planetId'
-                            (read $ xs !! 2)
-                            (read $ xs !! 3)
-                            (read $ xs !! 5)
-                            (read $ xs !! 0)
-                            (read $ xs !! 1)
-        in state { gameStatePlanets = IM.insert planetId' planet
-                                                (gameStatePlanets state)
-                 }
-    ("F" : xs) ->
-        let fleet = Fleet (read $ xs !! 0)
-                          (read $ xs !! 1)
-                          (read $ xs !! 2)
-                          (read $ xs !! 3)
-                          (read $ xs !! 4)
-                          (read $ xs !! 5)
-        in state { gameStateFleets = fleet : gameStateFleets state
-                 }
-    _ -> state
-  where
-    planetId' = IM.size $ gameStatePlanets state
-
-issueOrder :: Handle  -- ^ Handle to write to
-           -> Int     -- ^ Source planet
-           -> Int     -- ^ Destination planet
-           -> Int     -- ^ Number of ships
-           -> IO ()   -- ^ Result
-issueOrder handle source destination number = do
-    hPutStrLn handle $ intercalate " " $ map show [source, destination, number]
-    hFlush handle
-
-finnishTurn :: Handle  -- ^ Handle to write to
-            -> IO ()   -- ^ Result
-finnishTurn handle = do
-    hPutStrLn handle "go"
-    hFlush handle
-
-doTurn :: Handle     -- ^ Handle to write to
-       -> GameState  -- ^ Game state
-       -> IO ()
-doTurn handle state = do
-    if (null myFleets)
-        -- Simple ai
-        then issueOrder handle (planetId strongest) (planetId weakest) ships
-        -- If we have a fleet in flight, just do nothing
-        else return ()
-=======
 doTurn :: GameState  -- ^ Game state
        -> [Order]    -- ^ Orders
-doTurn state = if (null $ gameStateFleets state)
+doTurn state = if (null myFleets)
     -- Simple ai
     then [Order (planetId strongest) (planetId weakest) ships]
     -- If we have a fleet in flight, just do nothing
     else []
->>>>>>> e0c424e5
   where
     myFleets = filter ((== 1) . fleetOwner)
               $ gameStateFleets state
