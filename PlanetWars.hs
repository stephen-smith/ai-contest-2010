-- | Library for the Planet Wars google ai contest. More information can be
-- found on http://ai-contest.com.
--
{-# LANGUAGE FlexibleInstances #-}
module PlanetWars
    ( 
      -- * Data structures
      Resource (..)
    , Planet (..)
    , Fleet (..)
    , Order (..)
    , GameState (..)

      -- * Utility functions
    , isAllied
    , isHostile
    , isNeutral
    , addShips
    , engageAll
    , fleetIsArrived
    , getPlanetById
    , distanceBetween
    , centroid
    , isArrived
    , planets
    , production
    , planetById
    , willSurviveAttack
    , currentOwner
    , planetsUnderAttack
    , incomingFleets

      -- * Step the state
    , step

      -- * Simulation
    , engage
    , engageMany
    , modelStep

      -- * Communication with the game engine
    , issueOrder
    , finishTurn

      -- * Bots
    , bot
    , ioBot

      -- * Debugging
    , stateFromFile
    , unique
    ) where

import Control.Applicative ((<$>))
<<<<<<< HEAD
import Data.List (intercalate, isPrefixOf, partition, foldl')
import Data.Maybe (fromJust)
import Data.Monoid (Monoid, mempty, mappend)
import Data.IntMap (IntMap)
import qualified Data.IntMap as IM
import qualified Data.IntSet as IS
=======
import Data.List (intercalate, isPrefixOf, sortBy)
import Data.Monoid (Monoid, mempty, mappend)
import Data.IntMap (IntMap)
import qualified Data.IntMap as IM
import Data.Ord (comparing)
>>>>>>> 08f06520
import System.IO

-- | Class for values that are owned by a player
--
class Resource a where
    owner :: a -> Int

-- | Class for physical entities
--
class Entity a where
    getX :: a -> Double
    getY :: a -> Double

instance Entity (Double, Double) where
    getX = fst
    getY = snd

-- | Representation of a planet
--
data Planet = Planet
    { planetId         :: Int
    , planetOwner      :: Int
    , planetShips      :: Int
    , planetGrowthRate :: Int
    , planetX          :: Double
    , planetY          :: Double
    } deriving (Show)

instance Resource Planet where
    owner = planetOwner

instance Entity Planet where
    getX = planetX
    getY = planetY

-- | Representation of a fleet
--
data Fleet = Fleet
    { fleetOwner          :: Int
    , fleetShips          :: Int
    , fleetSource         :: Int
    , fleetDestination    :: Int
    , fleetTripLength     :: Int
    , fleetTurnsRemaining :: Int
    } deriving (Show)

instance Resource Fleet where
    owner = fleetOwner

-- | Check that fleet is arrived
--
fleetIsArrived :: Fleet -> Bool
fleetIsArrived = (<=0) . fleetTurnsRemaining

-- | Representation of an order
--
data Order = Order
    { orderSource      :: Int
    , orderDestination :: Int
    , orderShips       :: Int
    } deriving (Show)

-- | A data structure describing the game state.
--
-- * Planets are mapped by id
--
-- * Fleets are mapped by destination
--
data GameState = GameState
    { gameStatePlanets :: IntMap Planet
    , gameStateFleets  :: [Fleet]
    } deriving (Show)

instance Monoid GameState where
    mempty = GameState mempty mempty
    mappend (GameState p1 f1) (GameState p2 f2) =
        GameState (p1 `mappend` p2) (f1 `mappend` f2)

-- | Find planet in GameState with given planetId
--
getPlanetById :: Int -> GameState -> Planet
getPlanetById id state = (IM.!) (gameStatePlanets state) id

-- | Auxiliary function for parsing the game state. This function takes an
-- initial state, and a line. The line is parsed and content is applied on the
-- given state. Folding with this function can produce the entire game state.
--
buildGameState :: GameState  -- ^ Initial game state
               -> String     -- ^ Line to parse and apply
               -> GameState  -- ^ Resulting game state
buildGameState state string = case words string of
    ("P" : xs) ->
        let planet = Planet planetId'
                            (read $ xs !! 2)
                            (read $ xs !! 3)
                            (read $ xs !! 4)
                            (read $ xs !! 0)
                            (read $ xs !! 1)
        in state { gameStatePlanets = IM.insert planetId' planet
                                                (gameStatePlanets state)
                 }
    ("F" : xs) ->
        let fleet = Fleet (read $ xs !! 0)
                          (read $ xs !! 1)
                          (read $ xs !! 2)
                          (read $ xs !! 3)
                          (read $ xs !! 4)
                          (read $ xs !! 5)
        in state { gameStateFleets = fleet : gameStateFleets state
                 }
    _ -> state
  where
    planetId' = IM.size $ gameStatePlanets state

-- | Check if a given resource is allied
--
isAllied :: Resource r => r -> Bool
isAllied = (== 1) . owner

-- | Check if a given resource is hostile
--
isHostile :: Resource r => r -> Bool
isHostile = (> 1) . owner

-- | Check if a given resource is neutral
--
isNeutral :: Resource r => r -> Bool
isNeutral = (<= 0) . owner

-- | Add (or subtract) a number of ships to (or from) a planet
--
addShips :: Planet  -- ^ Planet to add ships to
         -> Int     -- ^ Number of ships to add
         -> Planet  -- ^ Resulting planet
addShips planet n = planet {planetShips = planetShips planet + n}

-- | Attack the given planet with the given fleet (or reinforce it, when the
-- planet is allied to the fleet)
--
engage :: Planet  -- ^ Planet to engage with
       -> Fleet   -- ^ Fleet to user
       -> Planet  -- ^ Resulting planet
engage planet fleet
    -- Reinforce the planet
    | owner planet == owner fleet = addShips planet $ fleetShips fleet
    -- Attack the planet: planet was conquered
    | shipsAfterAttack < 0 =
        planet {planetShips = -shipsAfterAttack, planetOwner = owner fleet}
    -- Attack failed
    | otherwise = planet {planetShips = shipsAfterAttack}
  where
    shipsAfterAttack = planetShips planet - fleetShips fleet

-- | Apply all fleets in the list to all planets
--
engageAll :: IntMap Planet -> [Fleet] -> IntMap Planet
engageAll planets fleets = foldl engage' planets fleets
  where
    engage' planets' fleet = IM.update (return . flip engage fleet)
                                       (fleetDestination fleet)
                                       planets'

-- | Find the distance between two planets
--
distanceBetween :: (Entity a, Entity b) => a -> b -> Double
distanceBetween p1 p2 = let dx = getX p1 - getX p2
                            dy = getY p1 - getY p2
                        in sqrt $ dx * dx + dy * dy

-- | Find the centroid of the given planets
--
centroid :: IntMap Planet -> (Double, Double)
centroid planets = div' $ IM.fold add' (0, 0) planets
  where
    add' planet (x, y) = (x + planetX planet, y + planetY planet)
    div' (x, y) = let size = fromIntegral $ IM.size planets
                  in (x / size, y / size)

-- | Check if a fleet has arrived
--
isArrived :: Fleet -> Bool
isArrived = (== 0) . fleetTurnsRemaining

-- | List of Planets from a game state.
--
planets :: GameState  -- ^ Game state to analyze
        -> [Planet]   -- ^ List of Planets
planets state = map snd $ IM.toList $ gameStatePlanets state

-- | Calculate the production (number of new ships in the next turn) of both
-- players.
--
production :: GameState  -- ^ Game state to analyze
           -> (Int, Int) -- ^ Pair having the player and enemy's production
production g = foldl' prod (0,0) (planets g)
  where 
    prod (x,y) p = case planetOwner p of
      0 -> (x,y)
      1 -> (x + planetGrowthRate p, y)
      2 -> (x, y + planetGrowthRate p)

-- | Get a planet by ID. Make sure the ID exists!
--
planetById :: GameState -> Int -> Planet
planetById state id' = fromJust $ IM.lookup id' $ gameStatePlanets state

-- | Step the game state for one turn
--
step :: GameState -> GameState
step state = state
    { gameStatePlanets = IM.map grow $ engageAll (gameStatePlanets state) ready
    , gameStateFleets = fleets'
    }
  where
    (ready, fleets') =
        partition isArrived $ map stepFleet $ gameStateFleets state
    stepFleet fleet = fleet
        { fleetTurnsRemaining = fleetTurnsRemaining fleet - 1
        }
    grow planet | isNeutral planet = planet
                | otherwise = addShips planet (planetGrowthRate planet)

-- | Attack the given planet with several fleets
-- The algorithm is compatible with this proposition: http://ai-contest.com/forum/viewtopic.php?f=18&t=419
-- TODO: implement the original algorithm
--
engageMany :: Planet -> [Fleet] -> Planet 
engageMany planet fleets =
    fight planet (combine (extractFleet planet) fleets)
    where
        extractFleet planet = IM.singleton (owner planet) (planetShips planet)

        combine fleets [] = fleets
        combine fleets (f:rest) = combine (IM.insertWith (+) (owner f) (fleetShips f) fleets) rest

        fight planet fleets
            -- if no fleets left
            | IM.null fleets =
                planet {planetShips = 0}
            -- if the only fleet left
            | IM.size fleets == 1 =
                let (o,f) = head $ IM.assocs fleets
                in planet {planetOwner=o, planetShips=f}
            | otherwise =
                -- Sort fleets, extract biggest two, calculate results
                let fleets' = sortBy (flip $ comparing snd) $
                        IM.assocs fleets
                    (bigWinner:bigLoser:_) = fleets'
                    remaining = snd bigWinner - snd bigLoser
                    planet' = planet { planetShips = remaining }
                -- Tie means ownership doesn't change.
                in if remaining > 0
                    then planet' { planetOwner = fst bigWinner }
                    else planet'

-- | Find the distance between two planets
--
turnsBetween :: Planet -> Planet -> Int
turnsBetween p1 p2 = let dist = distanceBetween p1 p2
                        in ceiling dist

-- | Aux: Process order - create a new fleet, does nothing if order is impossible
--
processOrder :: Order -> GameState -> GameState
processOrder order state =
    let planetSrc = getPlanetById (orderSource order) state
        planetDst = getPlanetById (orderDestination order) state
        player = planetOwner planetSrc
        ships = orderShips order
    in
        if (isNeutral planetSrc) && ((planetShips planetSrc) < ships)
            then state
            else 
                 let planets' = IM.insert (orderSource order) planetSrc{planetShips = (planetShips planetSrc)-ships} (gameStatePlanets state)
                     newFleet = Fleet player ships (orderSource order) (orderDestination order) dist dist
                     dist = turnsBetween planetSrc planetDst
                     fleets'  = newFleet : (gameStateFleets state)
                 in GameState planets' fleets'

-- | Aux: Process a list of orders
--
processOrders :: [Order] -> GameState -> GameState
processOrders = flip $ foldr $ processOrder

-- | Aux: Process one tick of timer: planets are growing and fleets are moving
--
processTick :: GameState -> GameState
processTick state = GameState (IM.map grow1 (gameStatePlanets state)) (map move1 (gameStateFleets state))
    where
        grow1 planet 
            | isNeutral planet = planet
            | otherwise = planet { planetShips = (planetShips planet + planetGrowthRate planet) }
        move1 fleet = fleet { fleetTurnsRemaining = (fleetTurnsRemaining fleet - 1) }

-- | Aux
partitionToIntMap :: (a -> Int) -> [a] -> IntMap [a]
partitionToIntMap fn as =
    let ins x = IM.insertWith (++) (fn x) [x]
    in  foldr ins IM.empty as

-- | Aux: Do all fights
--
fightAll :: GameState -> GameState
fightAll state = 
    let arrivedFleets = filter fleetIsArrived (gameStateFleets state)
        fleets' = filter (not . fleetIsArrived) (gameStateFleets state)
        planets' = IM.map fightOverPlanet (gameStatePlanets state)
            where 
                fightOverPlanet planet =
                    engageMany planet (filter ((== planetId planet) . fleetDestination) arrivedFleets)
    in GameState planets' fleets'

-- | Simulate one step of a model
--
modelStep :: [Order] -> GameState -> GameState
modelStep orders = fightAll . processTick . (processOrders orders)

-- | Issue an order
--
issueOrder :: Order  -- ^ Order to execute
           -> IO ()  -- ^ Result
issueOrder (Order source destination ships) =
    putStrLn $ intercalate " " $ map show [source, destination, ships]

-- | Finish your turn
--
finishTurn :: IO ()   -- ^ Result
finishTurn = do
    putStrLn "go"
    hFlush stdout

-- | Run a deterministic bot
--
bot :: (GameState -> [Order])  -- ^ Deterministic AI function
    -> IO ()                   -- ^ Blocks forever
bot f = ioBot $ mapM_ issueOrder . f

-- | Run an IO bot. This is a more liberal version of 'bot', which allows you to
-- work in the IO monad. However, you need to call 'issueOrder' yourself if you
-- use this function -- 'finishTurn' will still be called automatically.
--
ioBot :: (GameState -> IO ())  -- ^ Bot action
      -> IO ()                 -- ^ Blocks forever
ioBot f = do
    hSetBuffering stdin NoBuffering
    loop mempty
  where
    loop state = do
        line <- takeWhile (/= '#') <$> getLine
        if "go" `isPrefixOf` line
            -- Go Go Go!
            then do
                f state
                finishTurn
                loop mempty
            -- Keep building map
            else loop (buildGameState state line)

-- | Read a game state from file. The format is the same as the server's output
-- for a turn. Useful when debugging.
--
stateFromFile :: FilePath     -- ^ Path to the file containing the game state.
              -> IO GameState -- ^ Parsed game state
stateFromFile path = withFile path ReadMode (read mempty)
  where
    read state handle = do
      line <- takeWhile (/= '#') <$> hGetLine handle
      if "go" `isPrefixOf` line
        then return state
        else read (buildGameState state line) handle

-- | Checks if a planet will survive the incoming fleets. A planet survives if
-- its owner is still the same after all known fleets arrive.
--
willSurviveAttack :: GameState -- ^ Initial game state
                  -> Int       -- ^ Planet ID
                  -> Bool      -- ^ Whether the planet survived
willSurviveAttack state pid = survives state
  where
    originalOwner = currentOwner state pid
    survives s = if null $ incomingFleets s pid
      then currentOwner s pid == originalOwner
      else survives $ step s

-- | The owner of a planet in a given game state.
--
currentOwner :: GameState -- ^ Current game state
             -> IM.Key    -- ^ Planet ID
             -> Int       -- ^ Owner ID
currentOwner state pid = owner $ gameStatePlanets state IM.! pid

-- | List of planets under attack, i.e., that have incoming fleets.
--
planetsUnderAttack :: GameState -- ^ Game state to analyze
                   -> [Int]     -- ^ List of IDs of planets under attack
planetsUnderAttack = (map fleetDestination) . gameStateFleets

-- | List of incoming fleets for a given planet in a certain game state.
--
incomingFleets :: GameState -- ^ Game state containing the current fleets
               -> Int       -- ^ Planet ID
               -> [Fleet]   -- ^ Incoming fleets
incomingFleets state pid = filter pidMatches fleets
  where
    pidMatches = (== pid) . fleetDestination
    fleets = gameStateFleets state

-- | Removes duplicates from a list of Ints
--
unique :: [Int] -> [Int]
unique = IS.toList . IS.fromList
<|MERGE_RESOLUTION|>--- conflicted
+++ resolved
@@ -52,20 +52,13 @@
     ) where
 
 import Control.Applicative ((<$>))
-<<<<<<< HEAD
-import Data.List (intercalate, isPrefixOf, partition, foldl')
+import Data.List (intercalate, isPrefixOf, partition, foldl', sortBy)
 import Data.Maybe (fromJust)
 import Data.Monoid (Monoid, mempty, mappend)
 import Data.IntMap (IntMap)
 import qualified Data.IntMap as IM
 import qualified Data.IntSet as IS
-=======
-import Data.List (intercalate, isPrefixOf, sortBy)
-import Data.Monoid (Monoid, mempty, mappend)
-import Data.IntMap (IntMap)
-import qualified Data.IntMap as IM
 import Data.Ord (comparing)
->>>>>>> 08f06520
 import System.IO
 
 -- | Class for values that are owned by a player
