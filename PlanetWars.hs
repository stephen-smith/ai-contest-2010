-- | Library for the Planet Wars google ai contest. More information can be
-- found on http://ai-contest.com.
--
{-# LANGUAGE FlexibleInstances #-}
module PlanetWars
    ( 
      -- * Data structures
      Resource (..)
    , Planet (..)
    , Fleet (..)
    , Order (..)
    , GameState (..)

      -- * Utility functions
    , isAllied
    , isHostile
    , isNeutral
    , addShips
    , fleetIsArrived
    , getPlanetById
    , distanceBetween
    , centroid
    , isArrived
    , planets
    , production
    , planetById
    , willSurviveAttack
    , currentOwner
    , planetsUnderAttack
    , incomingFleets

<<<<<<< HEAD
=======
      -- * Step the state
    , step
    , stepAllFleets

      -- * Simulation
    , engage
    , engageMany
    , turnsBetween
    , modelStep

>>>>>>> e292458f
      -- * Communication with the game engine
    , issueOrder
    , finishTurn

      -- * Bots
    , bot
    , ioBot
    , debugBot

      -- ^ Engine / Simulation
    , departureNoFailReport
    , simpleDeparture
    , advancement
    , arrival
    , engineTurn
    , engineTurnNoReport
    , engineTurnNoOrders
    , simpleEngineTurn

      -- * Debugging
    , stateFromFile
    , unique
    ) where

import Control.Applicative ((<$>), (<*>))
import Data.List (intercalate, isPrefixOf, partition, foldl', sortBy)
import Data.Maybe (fromJust)
import Data.Monoid (Monoid, mempty, mappend)
import Data.IntMap (IntMap)
import qualified Data.IntMap as IM
import qualified Data.IntSet as IS
import Data.Ord (comparing)
import System.IO

-- | Class for values that are owned by a player
--
class Resource a where
    owner :: a -> Int

-- | Class for physical entities
--
class Entity a where
    getX :: a -> Double
    getY :: a -> Double

instance Entity (Double, Double) where
    getX = fst
    getY = snd

-- | Representation of a planet
--
data Planet = Planet
    { planetId         :: Int
    , planetOwner      :: Int
    , planetShips      :: Int
    , planetGrowthRate :: Int
    , planetX          :: Double
    , planetY          :: Double
    } deriving (Show)

instance Resource Planet where
    owner = planetOwner

instance Entity Planet where
    getX = planetX
    getY = planetY

-- | Representation of a fleet
--
data Fleet = Fleet
    { fleetOwner          :: Int
    , fleetShips          :: Int
    , fleetSource         :: Int
    , fleetDestination    :: Int
    , fleetTripLength     :: Int
    , fleetTurnsRemaining :: Int
    } deriving (Show)

instance Resource Fleet where
    owner = fleetOwner

-- | Check that fleet is arrived
--
fleetIsArrived :: Fleet -> Bool
fleetIsArrived = (<=0) . fleetTurnsRemaining

-- | Representation of an order
--
data Order = Order
    { orderSource      :: Int
    , orderDestination :: Int
    , orderShips       :: Int
    } deriving (Show)

-- | A data structure describing the game state.
--
-- * Planets are mapped by id
--
-- * Fleets are mapped by destination
--
data GameState = GameState
    { gameStatePlanets :: IntMap Planet
    , gameStateFleets  :: [Fleet]
    } deriving (Show)

instance Monoid GameState where
    mempty = GameState mempty mempty
    mappend (GameState p1 f1) (GameState p2 f2) =
        GameState (p1 `mappend` p2) (f1 `mappend` f2)

-- | Find planet in GameState with given planetId
--
getPlanetById :: Int -> GameState -> Planet
getPlanetById id state = (IM.!) (gameStatePlanets state) id

-- | Auxiliary function for parsing the game state. This function takes an
-- initial state, and a line. The line is parsed and content is applied on the
-- given state. Folding with this function can produce the entire game state.
--
buildGameState :: GameState  -- ^ Initial game state
               -> String     -- ^ Line to parse and apply
               -> GameState  -- ^ Resulting game state
buildGameState state string = case words string of
    ("P" : xs) ->
        let planet = Planet planetId'
                            (read $ xs !! 2)
                            (read $ xs !! 3)
                            (read $ xs !! 4)
                            (read $ xs !! 0)
                            (read $ xs !! 1)
        in state { gameStatePlanets = IM.insert planetId' planet
                                                (gameStatePlanets state)
                 }
    ("F" : xs) ->
        let fleet = Fleet (read $ xs !! 0)
                          (read $ xs !! 1)
                          (read $ xs !! 2)
                          (read $ xs !! 3)
                          (read $ xs !! 4)
                          (read $ xs !! 5)
        in state { gameStateFleets = fleet : gameStateFleets state
                 }
    _ -> state
  where
    planetId' = IM.size $ gameStatePlanets state

-- | Check if a given resource is allied
--
isAllied :: Resource r => r -> Bool
isAllied = (== 1) . owner

-- | Check if a given resource is hostile
--
isHostile :: Resource r => r -> Bool
isHostile = (> 1) . owner

-- | Check if a given resource is neutral
--
isNeutral :: Resource r => r -> Bool
isNeutral = (<= 0) . owner

-- | Perform the 'Departure' phase of game state update
--
departure :: IntMap [Order] -- ^ Orders, grouped by issuing player
          -> GameState      -- ^ Old game state
          -> ( [Int]        -- ^ Players that gave an invalid order
             , GameState    -- ^ New game state
             )
departure ordersMap gs = ( droppedPlayers, gs' )
  where
    ( droppedPlayers, gs' ) = foldl' accum ([], gs) $ IM.assocs
                            $ IM.mapWithKey doOrders ordersMap
    accum (ps, lgs) (p, f) | valid     = (ps, lgs')
                           | otherwise = (p:ps, dropPlayer p lgs)
      where
        (valid, lgs') = f lgs

    -- Remove a player from the game.
    dropPlayer player lgs =
        lgs { gameStatePlanets = IM.map setNeutral $ gameStatePlanets lgs
            , gameStateFleets  = filter ((/= player) . fleetOwner)
                               $ gameStateFleets lgs
            }
      where
        setNeutral planet = if planetOwner planet == player
            then planet { planetOwner = 0 }
            else planet

    -- Spawn fleets based on orders from a single player
    doOrders _     [] lgs = ( True, lgs )
    doOrders p (o:os) lgs = ( headValid && tailValid, lgs'' )
      where
        ( headValid, lgs' ) = doOrder p o lgs
        ( tailValid, lgs'' ) = doOrders p os lgs'

    -- Spawn a fleet based on a single order from a single player
    doOrder p o lgs = ( valid, lgs' )
      where
        sourceId = orderSource o
        sourcePlanet = planetById lgs sourceId
        sourceShips = planetShips sourcePlanet
        movingShips = orderShips o
        destinationId = orderDestination o
        tripLength = ceiling
                   $ distanceBetween sourcePlanet (planetById lgs destinationId)
        valid = planetOwner sourcePlanet == p
              && sourceId /= destinationId
              && sourceShips >= movingShips
        lgs' = if valid
                  && movingShips > 0 -- Ignore size 0 fleets for now
            then lgs { gameStatePlanets =
                           IM.singleton sourceId sourcePlanet
                               { planetShips = sourceShips - movingShips
                               } `IM.union` gameStatePlanets lgs
                     , gameStateFleets = Fleet
                           { fleetOwner = p
                           , fleetShips = movingShips
                           , fleetSource = sourceId
                           , fleetDestination = destinationId
                           , fleetTripLength = tripLength
                           , fleetTurnsRemaining = tripLength
                           } : gameStateFleets lgs
                     }
            else lgs

-- | Perform the 'Departure' phase, but do not report what players are
-- | dropped.  Those players are still dropped, it just isn't reported.
--
departureNoFailReport :: IntMap [Order] -- ^ Orders, grouped by issuing player
                      -> GameState      -- ^ Old game state
                      -> GameState      -- ^ New game state
departureNoFailReport = (snd <$>) <$> departure

-- | Perform the 'Departure' phase of game state update with no orders
--
simpleDeparture :: GameState -- ^ Old game state
                -> GameState -- ^ New game state
simpleDeparture = departureNoFailReport IM.empty

-- | Perform the 'Advancement' phase of game state update
--
advancement :: GameState -- ^ Old game state
            -> GameState -- ^ New game state
advancement gs = gs { gameStatePlanets = IM.map advancePlanet
                                       $ gameStatePlanets gs
                    , gameStateFleets = map advanceFleet $ gameStateFleets gs
                    }
  where
    advancePlanet p | isNeutral p = p
                    | otherwise   = p { planetShips = planetShips p
                                                    + planetGrowthRate p }
    advanceFleet f = f { fleetTurnsRemaining = fleetTurnsRemaining f - 1 }

-- | Perform the 'Arrival' phase of game state update
--
arrival :: GameState -- ^ Old game state
        -> GameState -- ^ New game state
arrival gs = gs { gameStatePlanets =
                      IM.map (uncurry resolveCombat) planetsAndForces
                      `IM.union` gameStatePlanets gs
                , gameStateFleets  = remainingFleets
                }
  where
    -- Make a fleet representing the defence forces on a planet.
    planetsAndFleets = IM.map ((,) <$> id <*> (IM.singleton <$> planetOwner
                                                            <*> planetShips))
                     $ gameStatePlanets gs

    -- Pull out arriving fleets for processing leaving fleets still in
    -- transit for later.
    (arrivingFleets, remainingFleets) = partition ((== 0) . fleetTurnsRemaining)
                                      $ gameStateFleets gs

    -- Make forces that are the sum of fleets arriving
    fleetForces = IM.unionsWith (IM.unionWith (+))
                $ map fleetForce arrivingFleets
    fleetForce = IM.singleton <$> fleetDestination
               <*> (IM.singleton <$> fleetOwner <*> fleetShips)

    -- Combine the planet fleets with the other fleets at that planet
    planetsAndForces = IM.map (IM.assocs <$>)
                     $ IM.intersectionWith combine planetsAndFleets fleetForces
      where
        combine (planet, fleet) forces = ( planet
                                         , IM.unionWith (+) fleet forces
                                         )

    -- Resolve a combat at a planet with 0 or more forces
    resolveCombat p       [] = p -- This should not happen.
    resolveCombat p [(o, s)] = p { planetOwner = o, planetShips = s }
    resolveCombat p   forces | ships > 0 = p { planetOwner = fst bigWinner
                                             , planetShips = ships
                                             }
                             | otherwise = p { planetShips = ships }
      where
        (bigWinner:bigLoser:_) = sortBy (flip $ comparing snd) forces
        ships = snd bigWinner - snd bigLoser

-- | Do a full game state update based on the orders received
--
engineTurn :: IntMap [Order] -- ^ Orders grouped by issuing player
           -> GameState      -- ^ Old game state
           -> ( ( Bool       -- ^ Game over?
                , Maybe Int  -- ^ Winner, if there is one
                , [Int]      -- ^ Players that lost this turn
                )
              , GameState    -- ^ New game state
              )
engineTurn ordersMap gs = ( ( gameOver, winner , dropped ++ losers), gs' )
  where
    -- Departure phase
    (dropped, gs'') = departure ordersMap gs

    -- Who is left after that?
    planetPlayers' = IM.elems $ IM.map (IS.singleton <$> planetOwner)
                  $ gameStatePlanets gs''
    fleetPlayers' = map (IS.singleton <$> fleetOwner) $ gameStateFleets gs''
    notDroppedPlayers = IS.unions $ planetPlayers' ++ fleetPlayers'

    -- Advancement and arrival phases
    gs' = advancement $ arrival gs''

    -- Who is left after that?
    planetPlayers = IM.elems $ IM.map (IS.singleton <$> planetOwner)
                  $ gameStatePlanets gs'
    fleetPlayers = map (IS.singleton <$> fleetOwner) $ gameStateFleets gs'
    remainingPlayers = IS.unions $ planetPlayers ++ fleetPlayers

    -- Find the losers
    losers = IS.elems $ IS.difference remainingPlayers notDroppedPlayers

    -- Find the winner and end the game
    countRemaining = IS.size remainingPlayers
    gameOver = countRemaining < 2
    winner | countRemaining == 1 = Just $ head $ IS.elems remainingPlayers
           | otherwise           = Nothing

-- | Do a full game state update, but don't report game over, winner, or losers
--
engineTurnNoReport :: IntMap [Order] -- ^ Orders groups by issuing players
                   -> GameState      -- ^ Old game state
                   -> GameState      -- ^ New game state
engineTurnNoReport = ((arrival . advancement) .) <$> departureNoFailReport

-- | Do a full game state update as if no players gave any orders
--
engineTurnNoOrders :: GameState     -- ^ Old game state
                   -> ( ( Bool      -- ^ Game Over?
                        , Maybe Int -- ^ Winner, if there is one.
                        , [Int]     -- ^ Players that lost this turn
                        )
                      , GameState   -- ^ New game state
                      )
engineTurnNoOrders = engineTurn IM.empty

-- | Do a full game state update as if no players gave any orders but don't
-- | report game over, winner, or losers
--
simpleEngineTurn :: GameState -- ^ Old game state
                 -> GameState -- ^ New game state
simpleEngineTurn = engineTurnNoReport IM.empty

-- | Add (or subtract) a number of ships to (or from) a planet
--
addShips :: Planet  -- ^ Planet to add ships to
         -> Int     -- ^ Number of ships to add
         -> Planet  -- ^ Resulting planet
addShips planet n = planet {planetShips = planetShips planet + n}

-- | Find the distance between two planets
--
distanceBetween :: (Entity a, Entity b) => a -> b -> Double
distanceBetween p1 p2 = let dx = getX p1 - getX p2
                            dy = getY p1 - getY p2
                        in sqrt $ dx * dx + dy * dy

-- | Find the centroid of the given planets
--
centroid :: IntMap Planet -> (Double, Double)
centroid planets = div' $ IM.fold add' (0, 0) planets
  where
    add' planet (x, y) = (x + planetX planet, y + planetY planet)
    div' (x, y) = let size = fromIntegral $ IM.size planets
                  in (x / size, y / size)

-- | Check if a fleet has arrived
--
isArrived :: Fleet -> Bool
isArrived = (== 0) . fleetTurnsRemaining

-- | List of Planets from a game state.
--
planets :: GameState  -- ^ Game state to analyze
        -> [Planet]   -- ^ List of Planets
planets state = map snd $ IM.toList $ gameStatePlanets state

-- | Calculate the production (number of new ships in the next turn) of both
-- players.
--
production :: GameState  -- ^ Game state to analyze
           -> (Int, Int) -- ^ Pair having the player and enemy's production
production g = foldl' prod (0,0) (planets g)
  where 
    prod (x,y) p = case planetOwner p of
      0 -> (x,y)
      1 -> (x + planetGrowthRate p, y)
      2 -> (x, y + planetGrowthRate p)

-- | Get a planet by ID. Make sure the ID exists!
--
planetById :: GameState -> Int -> Planet
planetById state id' = fromJust $ IM.lookup id' $ gameStatePlanets state

<<<<<<< HEAD
=======
-- | Step the game state for one turn
--
step :: GameState -> GameState
step state = state
    { gameStatePlanets = IM.map grow $ engageAll (gameStatePlanets state) ready
    , gameStateFleets = fleets'
    }
  where
    (ready, fleets') =
        partition isArrived $ map stepFleet $ gameStateFleets state
    stepFleet fleet = fleet
        { fleetTurnsRemaining = fleetTurnsRemaining fleet - 1
        }
    grow planet | isNeutral planet = planet
                | otherwise = addShips planet (planetGrowthRate planet)

stepAllFleets :: GameState -> GameState
stepAllFleets state | null (gameStateFleets state) = state
                    | otherwise = stepAllFleets $ step state

-- | Attack the given planet with several fleets
-- The algorithm is compatible with this proposition: http://ai-contest.com/forum/viewtopic.php?f=18&t=419
-- TODO: implement the original algorithm
--
engageMany :: Planet -> [Fleet] -> Planet 
engageMany planet fleets =
    fight planet (combine (extractFleet planet) fleets)
    where
        extractFleet planet = IM.singleton (owner planet) (planetShips planet)

        combine fleets [] = fleets
        combine fleets (f:rest) = combine (IM.insertWith (+) (owner f) (fleetShips f) fleets) rest

        fight planet fleets
            -- if no fleets left
            | IM.null fleets =
                planet {planetShips = 0}
            -- if the only fleet left
            | IM.size fleets == 1 =
                let (o,f) = head $ IM.assocs fleets
                in planet {planetOwner=o, planetShips=f}
            | otherwise =
                -- Sort fleets, extract biggest two, calculate results
                let fleets' = sortBy (flip $ comparing snd) $
                        IM.assocs fleets
                    (bigWinner:bigLoser:_) = fleets'
                    remaining = snd bigWinner - snd bigLoser
                    planet' = planet { planetShips = remaining }
                -- Tie means ownership doesn't change.
                in if remaining > 0
                    then planet' { planetOwner = fst bigWinner }
                    else planet'

-- | Find the distance between two planets
--
turnsBetween :: Planet -> Planet -> Int
turnsBetween p1 = ceiling . distanceBetween p1

-- | Aux: Process order - create a new fleet, does nothing if order is impossible
--
processOrder :: Order -> GameState -> GameState
processOrder order state =
    let planetSrc = getPlanetById (orderSource order) state
        planetDst = getPlanetById (orderDestination order) state
        player = planetOwner planetSrc
        ships = orderShips order
    in
        if (isNeutral planetSrc) && ((planetShips planetSrc) < ships)
            then state
            else 
                 let planets' = IM.insert (orderSource order) planetSrc{planetShips = (planetShips planetSrc)-ships} (gameStatePlanets state)
                     newFleet = Fleet player ships (orderSource order) (orderDestination order) dist dist
                     dist = turnsBetween planetSrc planetDst
                     fleets'  = newFleet : (gameStateFleets state)
                 in GameState planets' fleets'

-- | Aux: Process a list of orders
--
processOrders :: [Order] -> GameState -> GameState
processOrders = flip $ foldr $ processOrder

-- | Aux: Process one tick of timer: planets are growing and fleets are moving
--
processTick :: GameState -> GameState
processTick state = GameState (IM.map grow1 (gameStatePlanets state)) (map move1 (gameStateFleets state))
    where
        grow1 planet 
            | isNeutral planet = planet
            | otherwise = planet { planetShips = (planetShips planet + planetGrowthRate planet) }
        move1 fleet = fleet { fleetTurnsRemaining = (fleetTurnsRemaining fleet - 1) }

>>>>>>> e292458f
-- | Aux
partitionToIntMap :: (a -> Int) -> [a] -> IntMap [a]
partitionToIntMap fn as =
    let ins x = IM.insertWith (++) (fn x) [x]
    in  foldr ins IM.empty as

-- | Issue an order
--
issueOrder :: Order  -- ^ Order to execute
           -> IO ()  -- ^ Result
issueOrder (Order source destination ships) =
    putStrLn $ intercalate " " $ map show [source, destination, ships]

-- | Finish your turn
--
finishTurn :: IO ()   -- ^ Result
finishTurn = do
    putStrLn "go"
    hFlush stdout

-- | Run a deterministic bot
--
bot :: (GameState -> [Order])  -- ^ Deterministic AI function
    -> IO ()                   -- ^ Blocks forever
bot f = ioBot $ mapM_ issueOrder . f

-- | Run an IO bot. This is a more liberal version of 'bot', which allows you to
-- work in the IO monad. However, you need to call 'issueOrder' yourself if you
-- use this function -- 'finishTurn' will still be called automatically.
--
ioBot :: (GameState -> IO ())  -- ^ Bot action
      -> IO ()                 -- ^ Blocks forever
ioBot f = do
    hSetBuffering stdin NoBuffering
    loop mempty
  where
    loop state = do
        line <- takeWhile (/= '#') <$> getLine
        if "go" `isPrefixOf` line
            -- Go Go Go!
            then do
                f state
                finishTurn
                loop mempty
            -- Keep building map
            else loop (buildGameState state line)

-- | Run a deterministic bot, dumping debug info
--
debugBot :: (GameState -> [Order])  -- ^ Deterministic AI function(
         -> IO ()                   -- ^ Blocks forever
debugBot f = do
    h <- openFile "debug.log" WriteMode 
    ioBot $ (run h)
    hClose h
  where
    run h s = do
        orders <- stateDump h s
        dumpIssue h orders
    dumpIssue log orders = do
        hPutStrLn log "\nOrders:"
        hPutStrLn log $ show orders
        hFlush log
        mapM_ issueOrder orders
    stateDump log s = do
        hPutStrLn log "\nState:"
        hPutStrLn log $ show s
        hFlush log
        return $ f s

-- | Read a game state from file. The format is the same as the server's output
-- for a turn. Useful when debugging.
--
stateFromFile :: FilePath     -- ^ Path to the file containing the game state.
              -> IO GameState -- ^ Parsed game state
stateFromFile path = withFile path ReadMode (read mempty)
  where
    read state handle = do
      line <- takeWhile (/= '#') <$> hGetLine handle
      if "go" `isPrefixOf` line
        then return state
        else read (buildGameState state line) handle

-- | Checks if a planet will survive the incoming fleets. A planet survives if
-- its owner is still the same after all known fleets arrive.
--
willSurviveAttack :: GameState -- ^ Initial game state
                  -> Int       -- ^ Planet ID
                  -> Bool      -- ^ Whether the planet survived
willSurviveAttack state pid = survives state
  where
    originalOwner = currentOwner state pid
    survives s = if null $ incomingFleets s pid
      then currentOwner s pid == originalOwner
      else survives $ simpleEngineTurn s

-- | The owner of a planet in a given game state.
--
currentOwner :: GameState -- ^ Current game state
             -> IM.Key    -- ^ Planet ID
             -> Int       -- ^ Owner ID
currentOwner state pid = owner $ gameStatePlanets state IM.! pid

-- | List of planets under attack, i.e., that have incoming fleets.
--
planetsUnderAttack :: GameState -- ^ Game state to analyze
                   -> [Int]     -- ^ List of IDs of planets under attack
planetsUnderAttack = (map fleetDestination) . gameStateFleets

-- | List of incoming fleets for a given planet in a certain game state.
--
incomingFleets :: GameState -- ^ Game state containing the current fleets
               -> Int       -- ^ Planet ID
               -> [Fleet]   -- ^ Incoming fleets
incomingFleets state pid = filter pidMatches fleets
  where
    pidMatches = (== pid) . fleetDestination
    fleets = gameStateFleets state

-- | Removes duplicates from a list of Ints
--
unique :: [Int] -> [Int]
unique = IS.toList . IS.fromList
<|MERGE_RESOLUTION|>--- conflicted
+++ resolved
@@ -29,19 +29,7 @@
     , planetsUnderAttack
     , incomingFleets
 
-<<<<<<< HEAD
-=======
-      -- * Step the state
-    , step
     , stepAllFleets
-
-      -- * Simulation
-    , engage
-    , engageMany
-    , turnsBetween
-    , modelStep
-
->>>>>>> e292458f
       -- * Communication with the game engine
     , issueOrder
     , finishTurn
@@ -455,100 +443,10 @@
 planetById :: GameState -> Int -> Planet
 planetById state id' = fromJust $ IM.lookup id' $ gameStatePlanets state
 
-<<<<<<< HEAD
-=======
--- | Step the game state for one turn
---
-step :: GameState -> GameState
-step state = state
-    { gameStatePlanets = IM.map grow $ engageAll (gameStatePlanets state) ready
-    , gameStateFleets = fleets'
-    }
-  where
-    (ready, fleets') =
-        partition isArrived $ map stepFleet $ gameStateFleets state
-    stepFleet fleet = fleet
-        { fleetTurnsRemaining = fleetTurnsRemaining fleet - 1
-        }
-    grow planet | isNeutral planet = planet
-                | otherwise = addShips planet (planetGrowthRate planet)
-
 stepAllFleets :: GameState -> GameState
 stepAllFleets state | null (gameStateFleets state) = state
-                    | otherwise = stepAllFleets $ step state
-
--- | Attack the given planet with several fleets
--- The algorithm is compatible with this proposition: http://ai-contest.com/forum/viewtopic.php?f=18&t=419
--- TODO: implement the original algorithm
---
-engageMany :: Planet -> [Fleet] -> Planet 
-engageMany planet fleets =
-    fight planet (combine (extractFleet planet) fleets)
-    where
-        extractFleet planet = IM.singleton (owner planet) (planetShips planet)
-
-        combine fleets [] = fleets
-        combine fleets (f:rest) = combine (IM.insertWith (+) (owner f) (fleetShips f) fleets) rest
-
-        fight planet fleets
-            -- if no fleets left
-            | IM.null fleets =
-                planet {planetShips = 0}
-            -- if the only fleet left
-            | IM.size fleets == 1 =
-                let (o,f) = head $ IM.assocs fleets
-                in planet {planetOwner=o, planetShips=f}
-            | otherwise =
-                -- Sort fleets, extract biggest two, calculate results
-                let fleets' = sortBy (flip $ comparing snd) $
-                        IM.assocs fleets
-                    (bigWinner:bigLoser:_) = fleets'
-                    remaining = snd bigWinner - snd bigLoser
-                    planet' = planet { planetShips = remaining }
-                -- Tie means ownership doesn't change.
-                in if remaining > 0
-                    then planet' { planetOwner = fst bigWinner }
-                    else planet'
-
--- | Find the distance between two planets
---
-turnsBetween :: Planet -> Planet -> Int
-turnsBetween p1 = ceiling . distanceBetween p1
-
--- | Aux: Process order - create a new fleet, does nothing if order is impossible
---
-processOrder :: Order -> GameState -> GameState
-processOrder order state =
-    let planetSrc = getPlanetById (orderSource order) state
-        planetDst = getPlanetById (orderDestination order) state
-        player = planetOwner planetSrc
-        ships = orderShips order
-    in
-        if (isNeutral planetSrc) && ((planetShips planetSrc) < ships)
-            then state
-            else 
-                 let planets' = IM.insert (orderSource order) planetSrc{planetShips = (planetShips planetSrc)-ships} (gameStatePlanets state)
-                     newFleet = Fleet player ships (orderSource order) (orderDestination order) dist dist
-                     dist = turnsBetween planetSrc planetDst
-                     fleets'  = newFleet : (gameStateFleets state)
-                 in GameState planets' fleets'
-
--- | Aux: Process a list of orders
---
-processOrders :: [Order] -> GameState -> GameState
-processOrders = flip $ foldr $ processOrder
-
--- | Aux: Process one tick of timer: planets are growing and fleets are moving
---
-processTick :: GameState -> GameState
-processTick state = GameState (IM.map grow1 (gameStatePlanets state)) (map move1 (gameStateFleets state))
-    where
-        grow1 planet 
-            | isNeutral planet = planet
-            | otherwise = planet { planetShips = (planetShips planet + planetGrowthRate planet) }
-        move1 fleet = fleet { fleetTurnsRemaining = (fleetTurnsRemaining fleet - 1) }
-
->>>>>>> e292458f
+                    | otherwise = stepAllFleets $ simpleEngineTurn state
+
 -- | Aux
 partitionToIntMap :: (a -> Int) -> [a] -> IntMap [a]
 partitionToIntMap fn as =
