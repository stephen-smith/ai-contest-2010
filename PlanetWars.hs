-- | Library for the Planet Wars google ai contest. More information can be
-- found on http://ai-contest.com.
--
{-# LANGUAGE FlexibleInstances #-}
module PlanetWars
    ( 
      -- * Data structures
      Resource (..)
    , Planet (..)
    , Fleet (..)
    , Order (..)
    , GameState (..)

      -- * Utility functions
    , isAllied
    , isHostile
    , isNeutral
    , addShips
    , engage
    , engageAll
    , distanceBetween
    , centroid
    , isArrived
    , planets
    , production
<<<<<<< HEAD
    , planetById
=======
    , willSurviveAttack
    , currentOwner
    , planetsUnderAttack
    , incomingFleets
>>>>>>> 5f1d254b

      -- * Step the state
    , step

      -- * Communication with the game engine
    , issueOrder
    , finishTurn

      -- * Bots
    , bot
    , ioBot

      -- * Debugging
    , stateFromFile
    , unique
    ) where

import Control.Applicative ((<$>))
import Data.List (intercalate, isPrefixOf, partition, foldl')
import Data.Maybe (fromJust)
import Data.Monoid (Monoid, mempty, mappend)
import Data.IntMap (IntMap)
import qualified Data.IntMap as IM
import qualified Data.IntSet as IS
import System.IO

-- | Class for values that are owned by a player
--
class Resource a where
    owner :: a -> Int

-- | Class for physical entities
--
class Entity a where
    getX :: a -> Double
    getY :: a -> Double

instance Entity (Double, Double) where
    getX = fst
    getY = snd

-- | Representation of a planet
--
data Planet = Planet
    { planetId         :: Int
    , planetOwner      :: Int
    , planetShips      :: Int
    , planetGrowthRate :: Int
    , planetX          :: Double
    , planetY          :: Double
    } deriving (Show)

instance Resource Planet where
    owner = planetOwner

instance Entity Planet where
    getX = planetX
    getY = planetY

-- | Representation of a fleet
--
data Fleet = Fleet
    { fleetOwner          :: Int
    , fleetShips          :: Int
    , fleetSource         :: Int
    , fleetDestination    :: Int
    , fleetTripLength     :: Int
    , fleetTurnsRemaining :: Int
    } deriving (Show)

instance Resource Fleet where
    owner = fleetOwner

-- | Representation of an order
--
data Order = Order
    { orderSource      :: Int
    , orderDestination :: Int
    , orderShips       :: Int
    } deriving (Show)

-- | A data structure describing the game state.
--
-- * Planets are mapped by id
--
-- * Fleets are mapped by destination
--
data GameState = GameState
    { gameStatePlanets :: IntMap Planet
    , gameStateFleets  :: [Fleet]
    } deriving (Show)

instance Monoid GameState where
    mempty = GameState mempty mempty
    mappend (GameState p1 f1) (GameState p2 f2) =
        GameState (p1 `mappend` p2) (f1 `mappend` f2)

-- | Auxiliary function for parsing the game state. This function takes an
-- initial state, and a line. The line is parsed and content is applied on the
-- given state. Folding with this function can produce the entire game state.
--
buildGameState :: GameState  -- ^ Initial game state
               -> String     -- ^ Line to parse and apply
               -> GameState  -- ^ Resulting game state
buildGameState state string = case words string of
    ("P" : xs) ->
        let planet = Planet planetId'
                            (read $ xs !! 2)
                            (read $ xs !! 3)
                            (read $ xs !! 4)
                            (read $ xs !! 0)
                            (read $ xs !! 1)
        in state { gameStatePlanets = IM.insert planetId' planet
                                                (gameStatePlanets state)
                 }
    ("F" : xs) ->
        let fleet = Fleet (read $ xs !! 0)
                          (read $ xs !! 1)
                          (read $ xs !! 2)
                          (read $ xs !! 3)
                          (read $ xs !! 4)
                          (read $ xs !! 5)
        in state { gameStateFleets = fleet : gameStateFleets state
                 }
    _ -> state
  where
    planetId' = IM.size $ gameStatePlanets state

-- | Check if a given resource is allied
--
isAllied :: Resource r => r -> Bool
isAllied = (== 1) . owner

-- | Check if a given resource is hostile
--
isHostile :: Resource r => r -> Bool
isHostile = (>= 2) . owner

-- | Check if a given resource is neutral
--
isNeutral :: Resource r => r -> Bool
isNeutral = (<= 0) . owner

-- | Add (or subtract) a number of ships to (or from) a planet
--
addShips :: Planet  -- ^ Planet to add ships to
         -> Int     -- ^ Number of ships to add
         -> Planet  -- ^ Resulting planet
addShips planet n = planet {planetShips = planetShips planet + n}

-- | Attack the given planet with the given fleet (or reinforce it, when the
-- planet is allied to the fleet)
--
engage :: Planet  -- ^ Planet to engage with
       -> Fleet   -- ^ Fleet to user
       -> Planet  -- ^ Resulting planet
engage planet fleet
    -- Reinforce the planet
    | owner planet == owner fleet = addShips planet $ fleetShips fleet
    -- Attack the planet: planet was conquered
    | shipsAfterAttack < 0 =
        planet {planetShips = -shipsAfterAttack, planetOwner = owner fleet}
    -- Attack failed
    | otherwise = planet {planetShips = shipsAfterAttack}
  where
    shipsAfterAttack = planetShips planet - fleetShips fleet

-- | Apply all fleets in the list to all planets
--
engageAll :: IntMap Planet -> [Fleet] -> IntMap Planet
engageAll planets fleets = foldl engage' planets fleets
  where
    engage' planets' fleet = IM.update (return . flip engage fleet)
                                       (fleetDestination fleet)
                                       planets'

-- | Find the distance between two planets
--
distanceBetween :: (Entity a, Entity b) => a -> b -> Double
distanceBetween p1 p2 = let dx = getX p1 - getX p2
                            dy = getY p1 - getY p2
                        in sqrt $ dx * dx + dy * dy

-- | Find the centroid of the given planets
--
centroid :: IntMap Planet -> (Double, Double)
centroid planets = div' $ IM.fold add' (0, 0) planets
  where
    add' planet (x, y) = (x + planetX planet, y + planetY planet)
    div' (x, y) = let size = fromIntegral $ IM.size planets
                  in (x / size, y / size)

-- | Check if a fleet has arrived
--
isArrived :: Fleet -> Bool
isArrived = (== 0) . fleetTurnsRemaining

-- | List of Planets from a game state.
--
planets :: GameState  -- ^ Game state to analyze
        -> [Planet]   -- ^ List of Planets
planets state = map snd $ IM.toList $ gameStatePlanets state

-- | Calculate the production (number of new ships in the next turn) of both
-- players.
--
production :: GameState  -- ^ Game state to analyze
           -> (Int, Int) -- ^ Pair having the player and enemy's production
production g = foldl' prod (0,0) (planets g)
  where 
    prod (x,y) p = case planetOwner p of
      0 -> (x,y)
      1 -> (x + planetGrowthRate p, y)
      2 -> (x, y + planetGrowthRate p)

-- | Get a planet by ID. Make sure the ID exists!
--
planetById :: GameState -> Int -> Planet
planetById state id' = fromJust $ IM.lookup id' $ gameStatePlanets state

-- | Step the game state for one turn
--
step :: GameState -> GameState
step state = state
    { gameStatePlanets = IM.map grow $ engageAll (gameStatePlanets state) ready
    , gameStateFleets = fleets'
    }
  where
    (ready, fleets') =
        partition isArrived $ map stepFleet $ gameStateFleets state
    stepFleet fleet = fleet
        { fleetTurnsRemaining = fleetTurnsRemaining fleet - 1
        }
    grow planet | isNeutral planet = planet
                | otherwise = addShips planet (planetGrowthRate planet)

-- | Execute an order
--
issueOrder :: Order  -- ^ Order to execute
           -> IO ()  -- ^ Result
issueOrder (Order source destination ships) =
    putStrLn $ intercalate " " $ map show [source, destination, ships]

-- | Finish your turn
--
finishTurn :: IO ()   -- ^ Result
finishTurn = do
    putStrLn "go"
    hFlush stdout

-- | Run a deterministic bot
--
bot :: (GameState -> [Order])  -- ^ Deterministic AI function
    -> IO ()                   -- ^ Blocks forever
bot f = ioBot $ mapM_ issueOrder . f

-- | Run an IO bot. This is a more liberal version of 'bot', which allows you to
-- work in the IO monad. However, you need to call 'issueOrder' yourself if you
-- use this function -- 'finishTurn' will still be called automatically.
--
ioBot :: (GameState -> IO ())  -- ^ Bot action
      -> IO ()                 -- ^ Blocks forever
ioBot f = do
    hSetBuffering stdin NoBuffering
    loop mempty
  where
    loop state = do
        line <- takeWhile (/= '#') <$> getLine
        if "go" `isPrefixOf` line
            -- Go Go Go!
            then do
                f state
                finishTurn
                loop mempty
            -- Keep building map
            else loop (buildGameState state line)

-- | Read a game state from file. The format is the same as the server's output
-- for a turn. Useful when debugging.
--
stateFromFile :: FilePath     -- ^ Path to the file containing the game state.
              -> IO GameState -- ^ Parsed game state
stateFromFile path = withFile path ReadMode (read mempty)
  where
    read state handle = do
      line <- takeWhile (/= '#') <$> hGetLine handle
      if "go" `isPrefixOf` line
        then return state
        else read (buildGameState state line) handle

-- | Checks if a planet will survive the incoming fleets. A planet survives if its
-- owner is still the same after all known fleets arrive.
--
willSurviveAttack :: GameState -- ^ Initial game state
                  -> Int       -- ^ Planet ID
                  -> Bool      -- ^ Whether the planet survived
willSurviveAttack state pid = survives state
  where
    originalOwner = currentOwner state pid
    survives s = if null $ incomingFleets s pid
      then currentOwner s pid == originalOwner
      else survives $ step s

-- | The owner of a planet in a given game state.
--
currentOwner :: GameState -- ^ Current game state
             -> IM.Key    -- ^ Planet ID
             -> Int       -- ^ Owner ID
currentOwner state pid = owner $ gameStatePlanets state IM.! pid

-- | List of planets under attack, i.e., that have incoming fleets.
--
planetsUnderAttack :: GameState -- ^ Game state to analyze
                   -> [Int]     -- ^ List of IDs of planets under attack
planetsUnderAttack = (map fleetDestination) . gameStateFleets

-- | List of incoming fleets for a given planet in a certain game state.
--
incomingFleets :: GameState -- ^ Game state containing the current fleets
               -> Int       -- ^ Planet ID
               -> [Fleet]   -- ^ Incoming fleets
incomingFleets state pid = filter pidMatches fleets
  where
    pidMatches = (== pid) . fleetDestination
    fleets = gameStateFleets state

-- | Removes duplicates from a list of Ints
--
unique :: [Int] -> [Int]
unique = IS.toList . IS.fromList
<|MERGE_RESOLUTION|>--- conflicted
+++ resolved
@@ -23,14 +23,11 @@
     , isArrived
     , planets
     , production
-<<<<<<< HEAD
     , planetById
-=======
     , willSurviveAttack
     , currentOwner
     , planetsUnderAttack
     , incomingFleets
->>>>>>> 5f1d254b
 
       -- * Step the state
     , step
@@ -321,8 +318,8 @@
         then return state
         else read (buildGameState state line) handle
 
--- | Checks if a planet will survive the incoming fleets. A planet survives if its
--- owner is still the same after all known fleets arrive.
+-- | Checks if a planet will survive the incoming fleets. A planet survives if
+-- its owner is still the same after all known fleets arrive.
 --
 willSurviveAttack :: GameState -- ^ Initial game state
                   -> Int       -- ^ Planet ID
